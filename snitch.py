--- conflicted
+++ resolved
@@ -18,14 +18,10 @@
 import settings
 
 ABUSE_LOG_REGEX = re.compile(r'\(\[\[Special:AbuseLog/(\d+)\|details]]\)')
-<<<<<<< HEAD
-CHANNEL_URLS: Dict[str, str] = {
-=======
 # Wiki aliases for compatibility
 WIKI_ALIAS: Dict[str, str] = {
     'wikidata.wikipedia': 'www.wikidata',
     'testwikidata.wikipedia': 'test.wikidata',
->>>>>>> e5f70bc1
     'mediawiki.wikipedia': 'www.mediawiki',
     'species.wikipedia': 'species.wikimedia',
     'donate.wikimedia.org': 'donate.wikimedia',
@@ -55,15 +51,9 @@
 class ReportBot(BotClient):
     """ IRC bot for relaying events matching defined rules on Wikipedia and related projects
     """
-<<<<<<< HEAD
-    rule_list = []
-    channel_list = []  # Bot's list of channels from the database
-    next_message = 0
-=======
     rule_list: List[Rule] = []
     channel_list: Set[str] = set()  # Bot's list of channels from the database
     next_message: float = 0
->>>>>>> e5f70bc1
 
     def __init__(self, nickname, *args, sqlite_connection: sqlite3.Connection = None, **kwargs):
         super().__init__(nickname, *args, **kwargs)
@@ -365,12 +355,6 @@
                     self.query('INSERT OR IGNORE INTO channels VALUES (:channel)',
                                {'channel': split_message[1]})
                     await self.sync_channels()
-<<<<<<< HEAD
-                    await self.message(settings.HOME_CHANNEL,
-                                       f"BOT: Joining channel {split_message[1]} "
-                                       f"as requested by {sender} in {conversation}")
-=======
->>>>>>> e5f70bc1
         elif split_message[0] in ('part', 'leave'):
             if await self.is_authorized(sender, 0):
                 if not len(split_message) > 1:
@@ -379,12 +363,6 @@
                     self.query('DELETE FROM channels WHERE name=:channel',
                                {'channel': split_message[1]})
                     await self.sync_channels()
-<<<<<<< HEAD
-                    await self.message(settings.HOME_CHANNEL,
-                                       f"BOT: Parting channel {split_message[1]} "
-                                       f"as requested by {sender} in {conversation}")
-=======
->>>>>>> e5f70bc1
         elif split_message[0] == 'help':
             await self.message(message_target,
                                '!(relay|drop|ignore|unignore|list|listflood|join|part|quit)')
